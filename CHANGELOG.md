## Changelog

Note the first digit of every adapter version corresponds to the major version of the Chartboost Mediation SDK compatible with that adapter. 
Adapters are compatible with any Chartboost Mediation SDK version within that major version.

<<<<<<< HEAD
### 5.6.4.1.0
- This version of the adapter has been certified with HyprMX SDK 6.4.1.
- This version of the adapter supports Chartboost Mediation SDK version 5.+.
- Includes fix for HyprMX not being capable of supporting ad queuing.

=======
>>>>>>> f055e87b
### 4.6.4.1.1
- Fix for HyprMX not being capable of supporting ad queuing.

### 4.6.4.1.0
- This version of the adapter has been certified with HyprMX SDK 6.4.1.

### 4.6.4.0.0
- This version of the adapter has been certified with HyprMX SDK 6.4.0.

<<<<<<< HEAD
### 4.6.2.0.5
- Add function allow publishers to set a boolean consent value for the HyprMX SDK consent info.
=======
### 4.6.2.3.0
- This version of the adapter has been certified with HyprMX SDK 6.2.3.
>>>>>>> f055e87b

### 4.6.2.0.4
- Fix memory leaks that could occur when fullscreen ads are shown from an `Activity`.

### 4.6.2.0.3
- Only set user consent for HyprMX if their SDK has initialized. This prevents a `java.lang.Exception: HyprEvalError ReferenceError` from happening.

### 4.6.2.0.2
- Updated to handle recent AdFormat changes.

### 4.6.2.0.1
- Per HyprMX request: On initialization, always set ageRestrictedUser to true.

### 4.6.2.0.0
- This version of the adapter has been certified with HyprMX SDK 6.2.0.

### 4.6.0.3.0
- This version of the adapter has been certified with HyprMX SDK 6.0.3.<|MERGE_RESOLUTION|>--- conflicted
+++ resolved
@@ -3,14 +3,9 @@
 Note the first digit of every adapter version corresponds to the major version of the Chartboost Mediation SDK compatible with that adapter. 
 Adapters are compatible with any Chartboost Mediation SDK version within that major version.
 
-<<<<<<< HEAD
 ### 5.6.4.1.0
-- This version of the adapter has been certified with HyprMX SDK 6.4.1.
 - This version of the adapter supports Chartboost Mediation SDK version 5.+.
-- Includes fix for HyprMX not being capable of supporting ad queuing.
 
-=======
->>>>>>> f055e87b
 ### 4.6.4.1.1
 - Fix for HyprMX not being capable of supporting ad queuing.
 
@@ -20,13 +15,11 @@
 ### 4.6.4.0.0
 - This version of the adapter has been certified with HyprMX SDK 6.4.0.
 
-<<<<<<< HEAD
+### 4.6.2.3.0
+- This version of the adapter has been certified with HyprMX SDK 6.2.3.
+
 ### 4.6.2.0.5
 - Add function allow publishers to set a boolean consent value for the HyprMX SDK consent info.
-=======
-### 4.6.2.3.0
-- This version of the adapter has been certified with HyprMX SDK 6.2.3.
->>>>>>> f055e87b
 
 ### 4.6.2.0.4
 - Fix memory leaks that could occur when fullscreen ads are shown from an `Activity`.
