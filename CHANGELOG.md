--- conflicted
+++ resolved
@@ -3,13 +3,11 @@
 Note the first digit of every adapter version corresponds to the major version of the Chartboost Mediation SDK compatible with that adapter. 
 Adapters are compatible with any Chartboost Mediation SDK version within that major version.
 
-<<<<<<< HEAD
-### 4.6.4.0.1
+### 4.6.4.1.1
 - Fix for HyprMX not being capable of supporting ad queuing.
-=======
+
 ### 4.6.4.1.0
 - This version of the adapter has been certified with HyprMX SDK 6.4.1.
->>>>>>> 4b097a28
 
 ### 4.6.4.0.0
 - This version of the adapter has been certified with HyprMX SDK 6.4.0.
