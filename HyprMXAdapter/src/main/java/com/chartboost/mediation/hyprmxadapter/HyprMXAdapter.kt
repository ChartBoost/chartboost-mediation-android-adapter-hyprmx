--- conflicted
+++ resolved
@@ -44,11 +44,6 @@
 import com.hyprmx.android.sdk.core.HyprMX
 import com.hyprmx.android.sdk.core.HyprMXErrors
 import com.hyprmx.android.sdk.core.HyprMXState
-<<<<<<< HEAD
-import com.hyprmx.android.sdk.placement.HyprMXRewardedShowListener
-import com.hyprmx.android.sdk.placement.HyprMXShowListener
-import com.hyprmx.android.sdk.placement.Placement
-=======
 import com.hyprmx.android.sdk.core.InitResult
 import com.hyprmx.android.sdk.placement.HyprMXLoadAdListener
 import com.hyprmx.android.sdk.placement.HyprMXRewardedShowListener
@@ -57,7 +52,6 @@
 import com.hyprmx.android.sdk.utility.HyprMXLog
 import com.hyprmx.android.sdk.utility.HyprMXProperties
 import kotlinx.coroutines.CancellableContinuation
->>>>>>> f055e87b
 import kotlinx.coroutines.suspendCancellableCoroutine
 import kotlinx.serialization.json.Json
 import kotlinx.serialization.json.JsonObject
@@ -98,19 +92,11 @@
                 HyprMXErrors.SDK_NOT_INITIALIZED -> ChartboostMediationError.InitializationError.Unknown
                 HyprMXErrors.INVALID_BANNER_PLACEMENT_NAME, HyprMXErrors.PLACEMENT_DOES_NOT_EXIST,
                 HyprMXErrors.PLACEMENT_NAME_NOT_SET,
-<<<<<<< HEAD
                 -> ChartboostMediationError.LoadError.InvalidPartnerPlacement
 
                 HyprMXErrors.DISPLAY_ERROR, HyprMXErrors.AD_FAILED_TO_RENDER -> ChartboostMediationError.ShowError.MediaBroken
                 HyprMXErrors.AD_SIZE_NOT_SET -> ChartboostMediationError.LoadError.InvalidBannerSize
                 else -> ChartboostMediationError.OtherError.PartnerError
-=======
-                -> ChartboostMediationError.CM_LOAD_FAILURE_INVALID_PARTNER_PLACEMENT
-
-                HyprMXErrors.DISPLAY_ERROR, HyprMXErrors.AD_FAILED_TO_RENDER -> ChartboostMediationError.CM_SHOW_FAILURE_MEDIA_BROKEN
-                HyprMXErrors.AD_SIZE_NOT_SET -> ChartboostMediationError.CM_LOAD_FAILURE_INVALID_BANNER_SIZE
-                else -> ChartboostMediationError.CM_PARTNER_ERROR
->>>>>>> f055e87b
             }
 
         /**
@@ -122,16 +108,6 @@
          * A lambda to call for failed HyprMX ad shows.
          */
         internal var onShowError: (hyprMXErrors: HyprMXErrors) -> Unit = { _: HyprMXErrors -> }
-<<<<<<< HEAD
-=======
-
-        /**
-         * A list of fullscreen partner placements that have been loaded. Ad queuing is not supported
-         * with HyprMX due to internal implementation constraints.
-         */
-        private val loadedPartnerPlacements = mutableSetOf<String>()
-    }
->>>>>>> f055e87b
 
         /**
          * A list of fullscreen partner placements that have been loaded. Ad queuing is not supported
@@ -223,8 +199,6 @@
                     HyprMX.initialize(
                         context = context,
                         distributorId = distributorId,
-<<<<<<< HEAD
-=======
                         listener =
                         object : HyprMXIf.HyprMXInitializationListener {
                             override fun onInitialized(result: InitResult) {
@@ -246,7 +220,6 @@
                                 }
                             }
                         },
->>>>>>> f055e87b
                     )
                 if (result.success) {
                     HyprMX.setMediationProvider(
@@ -258,7 +231,6 @@
                     HyprMX.setConsentStatus(getUserConsent(context))
                     HyprMX.setAgeRestrictedUser(partnerConfiguration.isUserUnderage ?: true)
 
-<<<<<<< HEAD
                     PartnerLogController.log(SETUP_SUCCEEDED)
                     return Result.success(emptyMap())
                 } else {
@@ -301,73 +273,7 @@
             2 -> ConsentStatus.CONSENT_DECLINED
             else -> ConsentStatus.CONSENT_STATUS_UNKNOWN
         }
-=======
-    /**
-     * Store a HyprMX user's consent value and set it to HyprMX.
-     * This is passed on SDK initialization.
-     *
-     * @param context a context that will be passed to the SharedPreferences to set the user consent.
-     * @param consentStatus the consent status value to be stored.
-     */
-    private fun setUserConsentTask(
-        context: Context,
-        consentStatus: ConsentStatus,
-    ) {
-        val prefsWriteSucceeded =
-            context.getSharedPreferences(HYPRMX_PREFS_KEY, Context.MODE_PRIVATE)
-                .edit()
-                .putInt(HYPRMX_USER_CONSENT_KEY, consentStatus.ordinal)
-                .commit()
-
-        PartnerLogController.log(
-            CUSTOM,
-            "User consent ${
-                if (prefsWriteSucceeded) "was" else "was not"
-            } successfully stored.",
-        )
-
-        if (prefsWriteSucceeded) {
-            HyprMX.setConsentStatus(consentStatus)
-        }
-    }
-
-    /**
-     * Notify HyprMX of the CCPA compliance.
-     *
-     * @param context The current [Context].
-     * @param hasGrantedCcpaConsent True if the user has granted CCPA consent, false otherwise.
-     * @param privacyString The CCPA privacy String.
-     */
-    override fun setCcpaConsent(
-        context: Context,
-        hasGrantedCcpaConsent: Boolean,
-        privacyString: String,
-    ) {
-        PartnerLogController.log(
-            if (hasGrantedCcpaConsent) {
-                CCPA_CONSENT_GRANTED
-            } else {
-                CCPA_CONSENT_DENIED
-            },
-        )
-
-        when (hasGrantedCcpaConsent) {
-            true -> checkHyprMxInitStateAndRun {
-                setUserConsentTask(
-                    context,
-                    ConsentStatus.CONSENT_GIVEN
-                )
-            }
-
-            false -> checkHyprMxInitStateAndRun {
-                setUserConsentTask(
-                    context,
-                    ConsentStatus.CONSENT_DECLINED
-                )
-            }
-        }
-    }
->>>>>>> f055e87b
+    }
 
     /**
      * Notify HyprMX of the COPPA subjectivity.
@@ -387,13 +293,9 @@
             },
         )
 
-<<<<<<< HEAD
         checkHyprMxInitStateAndRun {
             HyprMX.setAgeRestrictedUser(isUserUnderage)
         }
-=======
-        HyprMX.setAgeRestrictedUser(isSubjectToCoppa)
->>>>>>> f055e87b
     }
 
     /**
@@ -431,7 +333,6 @@
 
         if (loadedPartnerPlacements.contains(request.partnerPlacement)) {
             PartnerLogController.log(LOAD_FAILED)
-<<<<<<< HEAD
             return Result.failure(ChartboostMediationAdException(ChartboostMediationError.LoadError.Unknown))
         }
 
@@ -439,20 +340,6 @@
             PartnerAdFormats.BANNER -> loadBannerAd(context, request, partnerAdListener)
             PartnerAdFormats.INTERSTITIAL -> loadInterstitialAd(request, partnerAdListener)
             PartnerAdFormats.REWARDED -> loadRewardedAd(request, partnerAdListener)
-=======
-            return Result.failure(ChartboostMediationAdException(ChartboostMediationError.CM_LOAD_FAILURE_UNKNOWN))
-        }
-
-        return when (request.format.key) {
-            AdFormat.BANNER.key, "adaptive_banner" -> loadBannerAd(
-                context,
-                request,
-                partnerAdListener
-            )
-
-            AdFormat.INTERSTITIAL.key -> loadInterstitialAd(request, partnerAdListener)
-            AdFormat.REWARDED.key -> loadRewardedAd(request, partnerAdListener)
->>>>>>> f055e87b
             else -> {
                 PartnerLogController.log(LOAD_FAILED)
                 Result.failure(ChartboostMediationAdException(ChartboostMediationError.LoadError.UnsupportedAdFormat))
@@ -482,18 +369,11 @@
                 Result.success(partnerAd)
             }
 
-<<<<<<< HEAD
             PartnerAdFormats.INTERSTITIAL, PartnerAdFormats.REWARDED ->
                 showFullscreenAd(
                     partnerAd,
                     listener,
                 )
-=======
-            AdFormat.INTERSTITIAL.key, AdFormat.REWARDED.key -> showFullscreenAd(
-                partnerAd,
-                listener
-            )
->>>>>>> f055e87b
 
             else -> {
                 PartnerLogController.log(SHOW_FAILED)
@@ -611,64 +491,6 @@
         request: PartnerAdLoadRequest,
         partnerAdListener: PartnerAdListener,
     ): Result<PartnerAd> {
-<<<<<<< HEAD
-        val bannerView =
-            HyprMXBannerView(
-                context = context,
-                placementName = request.partnerPlacement,
-                adSize = getHyprMXBannerAdSize(request.bannerSize?.size),
-            )
-
-        bannerView.listener =
-            object : HyprMXBannerListener {
-                override fun onAdClicked(view: HyprMXBannerView) {
-                    PartnerLogController.log(PartnerLogController.PartnerAdapterEvents.DID_CLICK)
-                    partnerAdListener.onPartnerAdClicked(
-                        PartnerAd(
-                            ad = view,
-                            details = emptyMap(),
-                            request = request,
-                        ),
-                    )
-                }
-
-                override fun onAdClosed(view: HyprMXBannerView) {}
-
-                override fun onAdImpression(view: HyprMXBannerView) {
-                    PartnerLogController.log(PartnerLogController.PartnerAdapterEvents.DID_TRACK_IMPRESSION)
-                    partnerAdListener.onPartnerAdImpression(
-                        PartnerAd(
-                            ad = view,
-                            details = emptyMap(),
-                            request = request,
-                        ),
-                    )
-                }
-
-                @Deprecated(
-                    "This callback will be removed in a future HyprMX SDK release.\n" +
-                            "Use the app's lifecycle or the activity's lifecycle events as alternative.",
-                )
-                override fun onAdLeftApplication(view: HyprMXBannerView) {}
-
-                override fun onAdOpened(view: HyprMXBannerView) {}
-            }
-
-        val isAdAvailable = bannerView.loadAd()
-
-        if (isAdAvailable) {
-            PartnerLogController.log(LOAD_SUCCEEDED)
-            return Result.success(
-                PartnerAd(
-                    ad = bannerView,
-                    details = emptyMap(),
-                    request = request,
-                ),
-            )
-        } else {
-            PartnerLogController.log(LOAD_FAILED)
-            return Result.failure(ChartboostMediationAdException(ChartboostMediationError.LoadError.NoFill))
-=======
         return suspendCoroutine { continuation ->
             val banner = HyprMXBannerView(
                 context = context,
@@ -717,14 +539,13 @@
                             PartnerLogController.log(LOAD_FAILED)
                             continuation.resume(
                                 Result.failure(
-                                    ChartboostMediationAdException(ChartboostMediationError.CM_LOAD_FAILURE_NO_FILL)
+                                    ChartboostMediationAdException(ChartboostMediationError.LoadError.NoFill)
                                 ),
                             )
                         }
                     }
                 }
             )
->>>>>>> f055e87b
         }
     }
 
@@ -759,26 +580,6 @@
         listener: PartnerAdListener,
     ): Result<PartnerAd> {
         // Save the listener for later use.
-<<<<<<< HEAD
-        listeners[request.identifier] = partnerAdListener
-        loadedPartnerPlacements.add(request.partnerPlacement)
-
-        val placement = HyprMX.getPlacement(request.partnerPlacement)
-        val isAdAvailable = placement.loadAd()
-
-        if (isAdAvailable) {
-            PartnerLogController.log(LOAD_SUCCEEDED)
-            return Result.success(
-                PartnerAd(
-                    ad = placement,
-                    details = emptyMap(),
-                    request = request,
-                ),
-            )
-        } else {
-            PartnerLogController.log(LOAD_FAILED)
-            return Result.failure(ChartboostMediationAdException(ChartboostMediationError.LoadError.NoFill))
-=======
         listeners[request.identifier] = listener
         loadedPartnerPlacements.add(request.partnerPlacement)
 
@@ -792,7 +593,6 @@
                     )
                 )
             }
->>>>>>> f055e87b
         }
     }
 
@@ -809,26 +609,6 @@
         listener: PartnerAdListener,
     ): Result<PartnerAd> {
         // Save the listener for later use.
-<<<<<<< HEAD
-        listeners[request.identifier] = partnerAdListener
-        loadedPartnerPlacements.add(request.partnerPlacement)
-
-        val placement = HyprMX.getPlacement(request.partnerPlacement)
-        val isAdAvailable = placement.loadAd()
-
-        if (isAdAvailable) {
-            PartnerLogController.log(LOAD_SUCCEEDED)
-            return Result.success(
-                PartnerAd(
-                    ad = placement,
-                    details = emptyMap(),
-                    request = request,
-                ),
-            )
-        } else {
-            PartnerLogController.log(LOAD_FAILED)
-            return Result.failure(ChartboostMediationAdException(ChartboostMediationError.LoadError.NoFill))
-=======
         listeners[request.identifier] = listener
         loadedPartnerPlacements.add(request.partnerPlacement)
 
@@ -842,7 +622,6 @@
                     )
                 )
             }
->>>>>>> f055e87b
         }
     }
 
@@ -872,11 +651,7 @@
                     } ?: run {
                         PartnerLogController.log(
                             SHOW_FAILED,
-<<<<<<< HEAD
                             "Unable to resume continuation once. Continuation is null.",
-=======
-                            "Unable to resume continuation once. Continuation is null."
->>>>>>> f055e87b
                         )
                     }
                 }
@@ -902,16 +677,7 @@
                         ),
                     )
                 }
-<<<<<<< HEAD
-
-                if (placement.isAdAvailable()) {
-                    placement.showAd(
-                        FullscreenAdShowListener(
-                            partnerAd.request,
-                            listener,
-                        ),
-                    )
-=======
+
                 if (placement.isAdAvailable()) {
                     when (partnerAd.request.format.key) {
                         AdFormat.INTERSTITIAL.key ->
@@ -929,7 +695,6 @@
                                 )
                             )
                     }
->>>>>>> f055e87b
                 }
             }
         } ?: run {
@@ -964,10 +729,7 @@
                 INVALIDATE_FAILED,
                 "Ad is null or not an instance of HyprMXBannerView.",
             )
-<<<<<<< HEAD
             Result.failure(ChartboostMediationAdException(ChartboostMediationError.InvalidateError.AdNotFound))
-=======
-            Result.failure(ChartboostMediationAdException(ChartboostMediationError.CM_INVALIDATE_FAILURE_AD_NOT_FOUND))
         }
     }
 
@@ -984,12 +746,113 @@
                 "Cannot run $function. The HyprMX SDK has not initialized."
             )
             return
->>>>>>> f055e87b
+        }
+        function()
+    }
+
+    private class LoadAdListener(
+        private val continuationRef: WeakReference<CancellableContinuation<Result<PartnerAd>>>,
+        private val request: PartnerAdLoadRequest,
+        private val placement: Placement,
+    ) : HyprMXLoadAdListener {
+        fun resumeOnce(result: Result<PartnerAd>) {
+            continuationRef.get()?.let {
+                if (it.isActive) {
+                    it.resume(result)
+                }
+            } ?: run {
+                PartnerLogController.log(
+                    LOAD_FAILED,
+                    "Unable to resume continuation. Continuation is null."
+                )
+            }
+        }
+
+        override fun onAdLoaded(isAdAvailable: Boolean) {
+            if (isAdAvailable) {
+                PartnerLogController.log(LOAD_SUCCEEDED)
+                resumeOnce(
+                    Result.success(
+                        PartnerAd(
+                            ad = placement,
+                            details = emptyMap(),
+                            request = request,
+                        ),
+                    ),
+                )
+            } else {
+                PartnerLogController.log(LOAD_FAILED)
+                resumeOnce(
+                    Result.failure(
+                        ChartboostMediationAdException(
+                            ChartboostMediationError.CM_LOAD_FAILURE_NO_FILL,
+                        ),
+                    ),
+                )
+            }
+        }
+    }
+
+    private open class ShowAdListener(
+        private val request: PartnerAdLoadRequest,
+        private val listener: PartnerAdListener?,
+    ) : HyprMXShowListener {
+        override fun onAdStarted(placement: Placement) {
+            PartnerLogController.log(SHOW_SUCCEEDED)
+            onShowSuccess()
+            onShowSuccess = {}
+        }
+
+        override fun onAdClosed(placement: Placement, finished: Boolean) {
+            PartnerLogController.log(DID_DISMISS)
+            loadedPartnerPlacements.remove(request.partnerPlacement)
+            listener?.onPartnerAdDismissed(
+                PartnerAd(
+                    ad = placement,
+                    details = emptyMap(),
+                    request = request,
+                ),
+                null,
+            )
+        }
+
+        override fun onAdDisplayError(placement: Placement, hyprMXError: HyprMXErrors) {
+            PartnerLogController.log(SHOW_FAILED)
+            hyprMXError.let {
+                onShowError(it)
+                onShowError = {}
+            }
+        }
+
+        override fun onAdImpression(placement: Placement) {
+            PartnerLogController.log(DID_TRACK_IMPRESSION)
+            listener?.onPartnerAdImpression(
+                PartnerAd(
+                    ad = placement,
+                    details = emptyMap(),
+                    request = request,
+                ),
+            )
+        }
+    }
+
+    private class ShowRewardedAdListener(
+        private val request: PartnerAdLoadRequest,
+        private val listener: PartnerAdListener?,
+    ) : ShowAdListener(request, listener), HyprMXRewardedShowListener {
+        override fun onAdRewarded(placement: Placement, rewardName: String, rewardValue: Int) {
+            PartnerLogController.log(DID_REWARD)
+            listener?.onPartnerAdRewarded(
+                PartnerAd(
+                    ad = placement,
+                    details = emptyMap(),
+                    request = request,
+                ),
+            )
         }
     }
 }
 
-<<<<<<< HEAD
 /**
  * Callback class for fullscreen ad show events.
  *
@@ -1028,84 +891,9 @@
         hyprMXError.let {
             HyprMXAdapter.onShowError(it)
             HyprMXAdapter.onShowError = {}
-=======
-    private class LoadAdListener(
-        private val continuationRef: WeakReference<CancellableContinuation<Result<PartnerAd>>>,
-        private val request: PartnerAdLoadRequest,
-        private val placement: Placement,
-    ) : HyprMXLoadAdListener {
-        fun resumeOnce(result: Result<PartnerAd>) {
-            continuationRef.get()?.let {
-                if (it.isActive) {
-                    it.resume(result)
-                }
-            } ?: run {
-                PartnerLogController.log(
-                    LOAD_FAILED,
-                    "Unable to resume continuation. Continuation is null."
-                )
-            }
-        }
-
-        override fun onAdLoaded(isAdAvailable: Boolean) {
-            if (isAdAvailable) {
-                PartnerLogController.log(LOAD_SUCCEEDED)
-                resumeOnce(
-                    Result.success(
-                        PartnerAd(
-                            ad = placement,
-                            details = emptyMap(),
-                            request = request,
-                        ),
-                    ),
-                )
-            } else {
-                PartnerLogController.log(LOAD_FAILED)
-                resumeOnce(
-                    Result.failure(
-                        ChartboostMediationAdException(
-                            ChartboostMediationError.CM_LOAD_FAILURE_NO_FILL,
-                        ),
-                    ),
-                )
-            }
-        }
-    }
-
-    private open class ShowAdListener(
-        private val request: PartnerAdLoadRequest,
-        private val listener: PartnerAdListener?,
-    ) : HyprMXShowListener {
-        override fun onAdStarted(placement: Placement) {
-            PartnerLogController.log(SHOW_SUCCEEDED)
-            onShowSuccess()
-            onShowSuccess = {}
-        }
-
-        override fun onAdClosed(placement: Placement, finished: Boolean) {
-            PartnerLogController.log(DID_DISMISS)
-            loadedPartnerPlacements.remove(request.partnerPlacement)
-            listener?.onPartnerAdDismissed(
-                PartnerAd(
-                    ad = placement,
-                    details = emptyMap(),
-                    request = request,
-                ),
-                null,
-            )
-        }
-
-        override fun onAdDisplayError(placement: Placement, hyprMXError: HyprMXErrors) {
-            PartnerLogController.log(SHOW_FAILED)
-            hyprMXError.let {
-                onShowError(it)
-                onShowError = {}
-            }
->>>>>>> f055e87b
-        }
-    }
-
-<<<<<<< HEAD
+        }
+    }
+
     override fun onAdImpression(placement: Placement) {
         PartnerLogController.log(PartnerLogController.PartnerAdapterEvents.DID_TRACK_IMPRESSION)
         listener?.onPartnerAdImpression(
@@ -1145,33 +933,5 @@
     override fun onAdStarted(placement: Placement) {
         HyprMXAdapter.onShowSuccess()
         HyprMXAdapter.onShowSuccess = {}
-=======
-        override fun onAdImpression(placement: Placement) {
-            PartnerLogController.log(DID_TRACK_IMPRESSION)
-            listener?.onPartnerAdImpression(
-                PartnerAd(
-                    ad = placement,
-                    details = emptyMap(),
-                    request = request,
-                ),
-            )
-        }
-    }
-
-    private class ShowRewardedAdListener(
-        private val request: PartnerAdLoadRequest,
-        private val listener: PartnerAdListener?,
-    ) : ShowAdListener(request, listener), HyprMXRewardedShowListener {
-        override fun onAdRewarded(placement: Placement, rewardName: String, rewardValue: Int) {
-            PartnerLogController.log(DID_REWARD)
-            listener?.onPartnerAdRewarded(
-                PartnerAd(
-                    ad = placement,
-                    details = emptyMap(),
-                    request = request,
-                ),
-            )
-        }
->>>>>>> f055e87b
     }
 }